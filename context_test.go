--- conflicted
+++ resolved
@@ -289,7 +289,6 @@
 	assert.Equal(t, "val", c.Value("key"))
 }
 
-<<<<<<< HEAD
 func TestContextEcho(t *testing.T) {
 	c := new(Context)
 
@@ -297,20 +296,11 @@
 	assert.Nil(t, c.Echo())
 }
 
-func testBind(t *testing.T, c *Context, ct string) {
-	c.request.Header.Set(ContentType, ct)
-	u := new(user)
-	err := c.Bind(u)
-	if ct == "" {
-		assert.Error(t, ErrUnsupportedMediaType)
-	} else if assert.NoError(t, err) {
-=======
 func testBindOk(t *testing.T, c *Context, ct string) {
 	c.request.Header.Set(ContentType, ct)
 	u := new(user)
 	err := c.Bind(u)
 	if assert.NoError(t, err) {
->>>>>>> 6cd7d2dc
 		assert.Equal(t, "1", u.ID)
 		assert.Equal(t, "Joe", u.Name)
 	}
@@ -328,7 +318,7 @@
 		}
 	default:
 		if assert.IsType(t, new(HTTPError), err) {
-			assert.Equal(t, UnsupportedMediaType, err)
+			assert.Equal(t, ErrUnsupportedMediaType, err)
 		}
 
 	}
